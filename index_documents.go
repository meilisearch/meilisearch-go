package meilisearch

import (
	"bufio"
	"bytes"
	"encoding/csv"
	"encoding/json"
	"fmt"
	"io"
	"math"
	"net/http"
	"net/url"
	"reflect"
	"strconv"
	"strings"
)

// NoLimit should be used to set Limit field value
// on DocumentsQuery struct to return all documents.
var NoLimit int64 = math.MinInt64

func transformStringVariadicToMap(primaryKey ...string) (options map[string]string) {
	if primaryKey != nil {
		return map[string]string{
			"primaryKey": primaryKey[0],
		}
	}
	return nil
}

func transformCsvDocumentsQueryToMap(options *CsvDocumentsQuery) map[string]string {
	var optionsMap map[string]string
	data, _ := json.Marshal(options)
	_ = json.Unmarshal(data, &optionsMap)
	return optionsMap
}

func generateQueryForOptions(options map[string]string) (urlQuery string) {
	q := url.Values{}
	for key, val := range options {
		q.Add(key, val)
	}
	return q.Encode()
}

func sendCsvRecords(documentsCsvFunc func(recs []byte, op *CsvDocumentsQuery) (resp *TaskInfo, err error), records [][]string, options *CsvDocumentsQuery) (*TaskInfo, error) {
	b := new(bytes.Buffer)
	w := csv.NewWriter(b)
	w.UseCRLF = true

	err := w.WriteAll(records)
	if err != nil {
		return nil, fmt.Errorf("could not write CSV records: %w", err)
	}

	resp, err := documentsCsvFunc(b.Bytes(), options)
	if err != nil {
		return nil, err
	}
	return resp, nil
}

func (i Index) saveDocumentsFromReaderInBatches(documents io.Reader, batchSize int, documentsCsvFunc func(recs []byte, op *CsvDocumentsQuery) (resp *TaskInfo, err error), options *CsvDocumentsQuery) (resp []TaskInfo, err error) {
	// Because of the possibility of multiline fields it's not safe to split
	// into batches by lines, we'll have to parse the file and reassemble it
	// into smaller parts. RFC 4180 compliant input with a header row is
	// expected.
	// Records are read and sent continuously to avoid reading all content
	// into memory. However, this means that only part of the documents might
	// be added successfully.

	var (
		responses []TaskInfo
		header    []string
		records   [][]string
	)

	r := csv.NewReader(documents)
	for {
		// Read CSV record (empty lines and comments are already skipped by csv.Reader)
		record, err := r.Read()
		if err == io.EOF {
			break
		}
		if err != nil {
			return nil, fmt.Errorf("could not read CSV record: %w", err)
		}

		// Store first record as header
		if header == nil {
			header = record
			continue
		}

		// Add header record to every batch
		if len(records) == 0 {
			records = append(records, header)
		}

		records = append(records, record)

		// After reaching batchSize (not counting the header record) assemble a CSV file and send records
		if len(records) == batchSize+1 {
			resp, err := sendCsvRecords(documentsCsvFunc, records, options)
			if err != nil {
				return nil, err
			}
			responses = append(responses, *resp)
			records = nil
		}
	}

	// Send remaining records as the last batch if there is any
	if len(records) > 0 {
		resp, err := sendCsvRecords(documentsCsvFunc, records, options)
		if err != nil {
			return nil, err
		}
		responses = append(responses, *resp)
	}

	return responses, nil
}

func (i Index) saveDocumentsInBatches(documentsPtr interface{}, batchSize int, documentFunc func(documentsPtr interface{}, primaryKey ...string) (resp *TaskInfo, err error), primaryKey ...string) (resp []TaskInfo, err error) {
	arr := reflect.ValueOf(documentsPtr)
	lenDocs := arr.Len()
	numBatches := int(math.Ceil(float64(lenDocs) / float64(batchSize)))
	resp = make([]TaskInfo, numBatches)

	for j := 0; j < numBatches; j++ {
		end := (j + 1) * batchSize
		if end > lenDocs {
			end = lenDocs
		}

		batch := arr.Slice(j*batchSize, end).Interface()

		if len(primaryKey) != 0 {
			respID, err := documentFunc(batch, primaryKey[0])
			if err != nil {
				return nil, err
			}

			resp[j] = *respID
		} else {
			respID, err := documentFunc(batch)
			if err != nil {
				return nil, err
			}

			resp[j] = *respID
		}
	}

	return resp, nil
}

func (i Index) GetDocument(identifier string, request *DocumentQuery, documentPtr interface{}) error {
	req := internalRequest{
		endpoint:            "/indexes/" + i.UID + "/documents/" + identifier,
		method:              http.MethodGet,
		withRequest:         nil,
		withResponse:        documentPtr,
		withQueryParams:     map[string]string{},
		acceptedStatusCodes: []int{http.StatusOK},
		functionName:        "GetDocument",
	}
	if request != nil {
		if len(request.Fields) != 0 {
			req.withQueryParams["fields"] = strings.Join(request.Fields, ",")
		}
	}
	if err := i.client.executeRequest(req); err != nil {
		return err
	}
	return nil
}

func (i Index) GetDocuments(request *DocumentsQuery, resp *DocumentsResult) error {
	req := internalRequest{
		endpoint:            "/indexes/" + i.UID + "/documents",
		method:              http.MethodGet,
		contentType:         contentTypeJSON,
		withRequest:         nil,
		withResponse:        resp,
		withQueryParams:     nil,
		acceptedStatusCodes: []int{http.StatusOK},
		functionName:        "GetDocuments",
	}
<<<<<<< HEAD
	if request != nil {
		if request.Limit != NoLimit {
=======
	if request != nil && request.Filter == nil {
		req.withQueryParams = map[string]string{}
		if request.Limit != 0 {
>>>>>>> ed8468b0
			req.withQueryParams["limit"] = strconv.FormatInt(request.Limit, 10)
		}
		if request.Offset != 0 {
			req.withQueryParams["offset"] = strconv.FormatInt(request.Offset, 10)
		}
		if len(request.Fields) != 0 {
			req.withQueryParams["fields"] = strings.Join(request.Fields, ",")
		}
	} else if request != nil && request.Filter != nil {
		req.withRequest = request
		req.method = http.MethodPost
		req.endpoint = req.endpoint + "/fetch"
	}
	if err := i.client.executeRequest(req); err != nil {
		return VersionErrorHintMessage(err, &req)
	}
	return nil
}

func (i *Index) addDocuments(documentsPtr interface{}, contentType string, options map[string]string) (resp *TaskInfo, err error) {
	resp = &TaskInfo{}
	endpoint := ""
	if options == nil {
		endpoint = "/indexes/" + i.UID + "/documents"
	} else {
		for key, val := range options {
			if key == "primaryKey" {
				i.PrimaryKey = val
			}
		}
		endpoint = "/indexes/" + i.UID + "/documents?" + generateQueryForOptions(options)
	}
	req := internalRequest{
		endpoint:            endpoint,
		method:              http.MethodPost,
		contentType:         contentType,
		withRequest:         documentsPtr,
		withResponse:        resp,
		acceptedStatusCodes: []int{http.StatusAccepted},
		functionName:        "AddDocuments",
	}
	if err = i.client.executeRequest(req); err != nil {
		return nil, err
	}
	return resp, nil
}

func (i Index) AddDocuments(documentsPtr interface{}, primaryKey ...string) (resp *TaskInfo, err error) {
	return i.addDocuments(documentsPtr, contentTypeJSON, transformStringVariadicToMap(primaryKey...))
}

func (i Index) AddDocumentsInBatches(documentsPtr interface{}, batchSize int, primaryKey ...string) (resp []TaskInfo, err error) {
	return i.saveDocumentsInBatches(documentsPtr, batchSize, i.AddDocuments, primaryKey...)
}

func (i Index) AddDocumentsCsv(documents []byte, options *CsvDocumentsQuery) (resp *TaskInfo, err error) {
	// []byte avoids JSON conversion in Client.sendRequest()
	return i.addDocuments(documents, contentTypeCSV, transformCsvDocumentsQueryToMap(options))
}

func (i Index) AddDocumentsCsvFromReader(documents io.Reader, options *CsvDocumentsQuery) (resp *TaskInfo, err error) {
	// Using io.Reader would avoid JSON conversion in Client.sendRequest(), but
	// read content to memory anyway because of problems with streamed bodies
	data, err := io.ReadAll(documents)
	if err != nil {
		return nil, fmt.Errorf("could not read documents: %w", err)
	}
	return i.addDocuments(data, contentTypeCSV, transformCsvDocumentsQueryToMap(options))
}

func (i Index) AddDocumentsCsvInBatches(documents []byte, batchSize int, options *CsvDocumentsQuery) (resp []TaskInfo, err error) {
	// Reuse io.Reader implementation
	return i.AddDocumentsCsvFromReaderInBatches(bytes.NewReader(documents), batchSize, options)
}

func (i Index) AddDocumentsCsvFromReaderInBatches(documents io.Reader, batchSize int, options *CsvDocumentsQuery) (resp []TaskInfo, err error) {
	return i.saveDocumentsFromReaderInBatches(documents, batchSize, i.AddDocumentsCsv, options)
}

func (i Index) AddDocumentsNdjson(documents []byte, primaryKey ...string) (resp *TaskInfo, err error) {
	// []byte avoids JSON conversion in Client.sendRequest()
	return i.addDocuments([]byte(documents), contentTypeNDJSON, transformStringVariadicToMap(primaryKey...))
}

func (i Index) AddDocumentsNdjsonFromReader(documents io.Reader, primaryKey ...string) (resp *TaskInfo, err error) {
	// Using io.Reader would avoid JSON conversion in Client.sendRequest(), but
	// read content to memory anyway because of problems with streamed bodies
	data, err := io.ReadAll(documents)
	if err != nil {
		return nil, fmt.Errorf("could not read documents: %w", err)
	}
	return i.addDocuments(data, contentTypeNDJSON, transformStringVariadicToMap(primaryKey...))
}

func (i Index) AddDocumentsNdjsonInBatches(documents []byte, batchSize int, primaryKey ...string) (resp []TaskInfo, err error) {
	// Reuse io.Reader implementation
	return i.AddDocumentsNdjsonFromReaderInBatches(bytes.NewReader(documents), batchSize, primaryKey...)
}

func (i Index) AddDocumentsNdjsonFromReaderInBatches(documents io.Reader, batchSize int, primaryKey ...string) (resp []TaskInfo, err error) {
	// NDJSON files supposed to contain a valid JSON document in each line, so
	// it's safe to split by lines.
	// Lines are read and sent continuously to avoid reading all content into
	// memory. However, this means that only part of the documents might be
	// added successfully.

	sendNdjsonLines := func(lines []string) (*TaskInfo, error) {
		b := new(bytes.Buffer)
		for _, line := range lines {
			_, err := b.WriteString(line)
			if err != nil {
				return nil, fmt.Errorf("could not write NDJSON line: %w", err)
			}
			err = b.WriteByte('\n')
			if err != nil {
				return nil, fmt.Errorf("could not write NDJSON line: %w", err)
			}
		}

		resp, err := i.AddDocumentsNdjson(b.Bytes(), primaryKey...)
		if err != nil {
			return nil, err
		}
		return resp, nil
	}

	var (
		responses []TaskInfo
		lines     []string
	)

	scanner := bufio.NewScanner(documents)
	for scanner.Scan() {
		line := strings.TrimSpace(scanner.Text())

		// Skip empty lines (NDJSON might not allow this, but just to be sure)
		if line == "" {
			continue
		}

		lines = append(lines, line)
		// After reaching batchSize send NDJSON lines
		if len(lines) == batchSize {
			resp, err := sendNdjsonLines(lines)
			if err != nil {
				return nil, err
			}
			responses = append(responses, *resp)
			lines = nil
		}
	}
	if err := scanner.Err(); err != nil {
		return nil, fmt.Errorf("could not read NDJSON: %w", err)
	}

	// Send remaining records as the last batch if there is any
	if len(lines) > 0 {
		resp, err := sendNdjsonLines(lines)
		if err != nil {
			return nil, err
		}
		responses = append(responses, *resp)
	}

	return responses, nil
}

func (i *Index) updateDocuments(documentsPtr interface{}, contentType string, options map[string]string) (resp *TaskInfo, err error) {
	resp = &TaskInfo{}
	endpoint := ""
	if options == nil {
		endpoint = "/indexes/" + i.UID + "/documents"
	} else {
		for key, val := range options {
			if key == "primaryKey" {
				i.PrimaryKey = val
			}
		}
		endpoint = "/indexes/" + i.UID + "/documents?" + generateQueryForOptions(options)
	}
	req := internalRequest{
		endpoint:            endpoint,
		method:              http.MethodPut,
		contentType:         contentType,
		withRequest:         documentsPtr,
		withResponse:        resp,
		acceptedStatusCodes: []int{http.StatusAccepted},
		functionName:        "UpdateDocuments",
	}
	if err = i.client.executeRequest(req); err != nil {
		return nil, err
	}
	return resp, nil
}

func (i Index) UpdateDocuments(documentsPtr interface{}, primaryKey ...string) (resp *TaskInfo, err error) {
	return i.updateDocuments(documentsPtr, contentTypeJSON, transformStringVariadicToMap(primaryKey...))
}

func (i Index) UpdateDocumentsInBatches(documentsPtr interface{}, batchSize int, primaryKey ...string) (resp []TaskInfo, err error) {
	return i.saveDocumentsInBatches(documentsPtr, batchSize, i.UpdateDocuments, primaryKey...)
}

func (i Index) UpdateDocumentsCsv(documents []byte, options *CsvDocumentsQuery) (resp *TaskInfo, err error) {
	return i.updateDocuments(documents, contentTypeCSV, transformCsvDocumentsQueryToMap(options))
}

func (i Index) UpdateDocumentsCsvFromReader(documents io.Reader, options *CsvDocumentsQuery) (resp *TaskInfo, err error) {
	// Using io.Reader would avoid JSON conversion in Client.sendRequest(), but
	// read content to memory anyway because of problems with streamed bodies
	data, err := io.ReadAll(documents)
	if err != nil {
		return nil, fmt.Errorf("could not read documents: %w", err)
	}
	return i.updateDocuments(data, contentTypeCSV, transformCsvDocumentsQueryToMap(options))
}

func (i Index) UpdateDocumentsCsvInBatches(documents []byte, batchSize int, options *CsvDocumentsQuery) (resp []TaskInfo, err error) {
	// Reuse io.Reader implementation
	return i.UpdateDocumentsCsvFromReaderInBatches(bytes.NewReader(documents), batchSize, options)
}

func (i Index) UpdateDocumentsCsvFromReaderInBatches(documents io.Reader, batchSize int, options *CsvDocumentsQuery) (resp []TaskInfo, err error) {
	return i.saveDocumentsFromReaderInBatches(documents, batchSize, i.UpdateDocumentsCsv, options)
}

func (i Index) UpdateDocumentsNdjson(documents []byte, primaryKey ...string) (resp *TaskInfo, err error) {
	return i.updateDocuments(documents, contentTypeNDJSON, transformStringVariadicToMap(primaryKey...))
}

func (i Index) UpdateDocumentsNdjsonFromReader(documents io.Reader, primaryKey ...string) (resp *TaskInfo, err error) {
	// Using io.Reader would avoid JSON conversion in Client.sendRequest(), but
	// read content to memory anyway because of problems with streamed bodies
	data, err := io.ReadAll(documents)
	if err != nil {
		return nil, fmt.Errorf("could not read documents: %w", err)
	}
	return i.updateDocuments(data, contentTypeNDJSON, transformStringVariadicToMap(primaryKey...))
}

func (i Index) UpdateDocumentsNdjsonInBatches(documents []byte, batchsize int, primaryKey ...string) (resp []TaskInfo, err error) {
	return i.updateDocumentsNdjsonFromReaderInBatches(bytes.NewReader(documents), batchsize, primaryKey...)
}

func (i Index) updateDocumentsNdjsonFromReaderInBatches(documents io.Reader, batchSize int, primaryKey ...string) (resp []TaskInfo, err error) {
	// NDJSON files supposed to contain a valid JSON document in each line, so
	// it's safe to split by lines.
	// Lines are read and sent continuously to avoid reading all content into
	// memory. However, this means that only part of the documents might be
	// added successfully.

	sendNdjsonLines := func(lines []string) (*TaskInfo, error) {
		b := new(bytes.Buffer)
		for _, line := range lines {
			_, err := b.WriteString(line)
			if err != nil {
				return nil, fmt.Errorf("Could not write NDJSON line: %w", err)
			}
			err = b.WriteByte('\n')
			if err != nil {
				return nil, fmt.Errorf("Could not write NDJSON line: %w", err)
			}
		}

		resp, err := i.UpdateDocumentsNdjson(b.Bytes(), primaryKey...)
		if err != nil {
			return nil, err
		}
		return resp, nil
	}

	var (
		responses []TaskInfo
		lines     []string
	)

	scanner := bufio.NewScanner(documents)
	for scanner.Scan() {
		line := strings.TrimSpace(scanner.Text())

		// Skip empty lines (NDJSON might not allow this, but just to be sure)
		if line == "" {
			continue
		}

		lines = append(lines, line)
		// After reaching batchSize send NDJSON lines
		if len(lines) == batchSize {
			resp, err := sendNdjsonLines(lines)
			if err != nil {
				return nil, err
			}
			responses = append(responses, *resp)
			lines = nil
		}
	}
	if err := scanner.Err(); err != nil {
		return nil, fmt.Errorf("Could not read NDJSON: %w", err)
	}

	// Send remaining records as the last batch if there is any
	if len(lines) > 0 {
		resp, err := sendNdjsonLines(lines)
		if err != nil {
			return nil, err
		}
		responses = append(responses, *resp)
	}

	return responses, nil
}

func (i Index) DeleteDocument(identifier string) (resp *TaskInfo, err error) {
	resp = &TaskInfo{}
	req := internalRequest{
		endpoint:            "/indexes/" + i.UID + "/documents/" + identifier,
		method:              http.MethodDelete,
		withRequest:         nil,
		withResponse:        resp,
		acceptedStatusCodes: []int{http.StatusAccepted},
		functionName:        "DeleteDocument",
	}
	if err := i.client.executeRequest(req); err != nil {
		return nil, err
	}
	return resp, nil
}

func (i Index) DeleteDocuments(identifier []string) (resp *TaskInfo, err error) {
	resp = &TaskInfo{}
	req := internalRequest{
		endpoint:            "/indexes/" + i.UID + "/documents/delete-batch",
		method:              http.MethodPost,
		contentType:         contentTypeJSON,
		withRequest:         identifier,
		withResponse:        resp,
		acceptedStatusCodes: []int{http.StatusAccepted},
		functionName:        "DeleteDocuments",
	}
	if err := i.client.executeRequest(req); err != nil {
		return nil, err
	}
	return resp, nil
}

func (i Index) DeleteDocumentsByFilter(filter interface{}) (resp *TaskInfo, err error) {
	resp = &TaskInfo{}
	req := internalRequest{
		endpoint:    "/indexes/" + i.UID + "/documents/delete",
		method:      http.MethodPost,
		contentType: contentTypeJSON,
		withRequest: map[string]interface{}{
			"filter": filter,
		},
		withResponse:        resp,
		acceptedStatusCodes: []int{http.StatusAccepted},
		functionName:        "DeleteDocumentsByFilter",
	}
	if err := i.client.executeRequest(req); err != nil {
		return nil, VersionErrorHintMessage(err, &req)
	}
	return resp, nil
}

func (i Index) DeleteAllDocuments() (resp *TaskInfo, err error) {
	resp = &TaskInfo{}
	req := internalRequest{
		endpoint:            "/indexes/" + i.UID + "/documents",
		method:              http.MethodDelete,
		withRequest:         nil,
		withResponse:        resp,
		acceptedStatusCodes: []int{http.StatusAccepted},
		functionName:        "DeleteAllDocuments",
	}
	if err = i.client.executeRequest(req); err != nil {
		return nil, err
	}
	return resp, nil
}<|MERGE_RESOLUTION|>--- conflicted
+++ resolved
@@ -188,14 +188,9 @@
 		acceptedStatusCodes: []int{http.StatusOK},
 		functionName:        "GetDocuments",
 	}
-<<<<<<< HEAD
-	if request != nil {
-		if request.Limit != NoLimit {
-=======
 	if request != nil && request.Filter == nil {
 		req.withQueryParams = map[string]string{}
-		if request.Limit != 0 {
->>>>>>> ed8468b0
+		if request.Limit != NoLimit {
 			req.withQueryParams["limit"] = strconv.FormatInt(request.Limit, 10)
 		}
 		if request.Offset != 0 {
