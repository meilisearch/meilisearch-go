package meilisearch

import (
	"bufio"
	"bytes"
	"encoding/csv"
	"encoding/json"
	"fmt"
	"io"
	"math"
	"net/http"
	"net/url"
	"reflect"
	"strconv"
	"strings"
)

<<<<<<< HEAD
var NoLimit int64 = math.MinInt
=======
func transformStringVariadicToMap(primaryKey ...string) (options map[string]string) {
	if primaryKey != nil {
		return map[string]string{
			"primaryKey": primaryKey[0],
		}
	}
	return nil
}

func transformCsvDocumentsQueryToMap(options *CsvDocumentsQuery) map[string]string {
	var optionsMap map[string]string
	data, _ := json.Marshal(options)
	_ = json.Unmarshal(data, &optionsMap)
	return optionsMap
}

func generateQueryForOptions(options map[string]string) (urlQuery string) {
	q := url.Values{}
	for key, val := range options {
		q.Add(key, val)
	}
	return q.Encode()
}

func sendCsvRecords(documentsCsvFunc func(recs []byte, op *CsvDocumentsQuery) (resp *TaskInfo, err error), records [][]string, options *CsvDocumentsQuery) (*TaskInfo, error) {
	b := new(bytes.Buffer)
	w := csv.NewWriter(b)
	w.UseCRLF = true

	err := w.WriteAll(records)
	if err != nil {
		return nil, fmt.Errorf("could not write CSV records: %w", err)
	}

	resp, err := documentsCsvFunc(b.Bytes(), options)
	if err != nil {
		return nil, err
	}
	return resp, nil
}

func (i Index) saveDocumentsFromReaderInBatches(documents io.Reader, batchSize int, documentsCsvFunc func(recs []byte, op *CsvDocumentsQuery) (resp *TaskInfo, err error), options *CsvDocumentsQuery) (resp []TaskInfo, err error) {
	// Because of the possibility of multiline fields it's not safe to split
	// into batches by lines, we'll have to parse the file and reassemble it
	// into smaller parts. RFC 4180 compliant input with a header row is
	// expected.
	// Records are read and sent continuously to avoid reading all content
	// into memory. However, this means that only part of the documents might
	// be added successfully.

	var (
		responses []TaskInfo
		header    []string
		records   [][]string
	)

	r := csv.NewReader(documents)
	for {
		// Read CSV record (empty lines and comments are already skipped by csv.Reader)
		record, err := r.Read()
		if err == io.EOF {
			break
		}
		if err != nil {
			return nil, fmt.Errorf("could not read CSV record: %w", err)
		}

		// Store first record as header
		if header == nil {
			header = record
			continue
		}

		// Add header record to every batch
		if len(records) == 0 {
			records = append(records, header)
		}

		records = append(records, record)

		// After reaching batchSize (not counting the header record) assemble a CSV file and send records
		if len(records) == batchSize+1 {
			resp, err := sendCsvRecords(documentsCsvFunc, records, options)
			if err != nil {
				return nil, err
			}
			responses = append(responses, *resp)
			records = nil
		}
	}

	// Send remaining records as the last batch if there is any
	if len(records) > 0 {
		resp, err := sendCsvRecords(documentsCsvFunc, records, options)
		if err != nil {
			return nil, err
		}
		responses = append(responses, *resp)
	}

	return responses, nil
}

func (i Index) saveDocumentsInBatches(documentsPtr interface{}, batchSize int, documentFunc func(documentsPtr interface{}, primaryKey ...string) (resp *TaskInfo, err error), primaryKey ...string) (resp []TaskInfo, err error) {
	arr := reflect.ValueOf(documentsPtr)
	lenDocs := arr.Len()
	numBatches := int(math.Ceil(float64(lenDocs) / float64(batchSize)))
	resp = make([]TaskInfo, numBatches)

	for j := 0; j < numBatches; j++ {
		end := (j + 1) * batchSize
		if end > lenDocs {
			end = lenDocs
		}

		batch := arr.Slice(j*batchSize, end).Interface()

		if len(primaryKey) != 0 {
			respID, err := documentFunc(batch, primaryKey[0])
			if err != nil {
				return nil, err
			}

			resp[j] = *respID
		} else {
			respID, err := documentFunc(batch)
			if err != nil {
				return nil, err
			}

			resp[j] = *respID
		}
	}

	return resp, nil
}
>>>>>>> f4f9aa40

func (i Index) GetDocument(identifier string, request *DocumentQuery, documentPtr interface{}) error {
	req := internalRequest{
		endpoint:            "/indexes/" + i.UID + "/documents/" + identifier,
		method:              http.MethodGet,
		withRequest:         nil,
		withResponse:        documentPtr,
		withQueryParams:     map[string]string{},
		acceptedStatusCodes: []int{http.StatusOK},
		functionName:        "GetDocument",
	}
	if request != nil {
		if len(request.Fields) != 0 {
			req.withQueryParams["fields"] = strings.Join(request.Fields, ",")
		}
	}
	if err := i.client.executeRequest(req); err != nil {
		return err
	}
	return nil
}

func (i Index) GetDocuments(request *DocumentsQuery, resp *DocumentsResult) error {
	req := internalRequest{
		endpoint:            "/indexes/" + i.UID + "/documents",
		method:              http.MethodGet,
		withRequest:         nil,
		withResponse:        resp,
		withQueryParams:     map[string]string{},
		acceptedStatusCodes: []int{http.StatusOK},
		functionName:        "GetDocuments",
	}
	if request != nil {
		if request.Limit != NoLimit {
			req.withQueryParams["limit"] = strconv.FormatInt(request.Limit, 10)
		}
		if request.Offset != 0 {
			req.withQueryParams["offset"] = strconv.FormatInt(request.Offset, 10)
		}
		if len(request.Fields) != 0 {
			req.withQueryParams["fields"] = strings.Join(request.Fields, ",")
		}
	}
	if err := i.client.executeRequest(req); err != nil {
		return err
	}
	return nil
}

func (i *Index) addDocuments(documentsPtr interface{}, contentType string, options map[string]string) (resp *TaskInfo, err error) {
	resp = &TaskInfo{}
	endpoint := ""
	if options == nil {
		endpoint = "/indexes/" + i.UID + "/documents"
	} else {
		for key, val := range options {
			if key == "primaryKey" {
				i.PrimaryKey = val
			}
		}
		endpoint = "/indexes/" + i.UID + "/documents?" + generateQueryForOptions(options)
	}
	req := internalRequest{
		endpoint:            endpoint,
		method:              http.MethodPost,
		contentType:         contentType,
		withRequest:         documentsPtr,
		withResponse:        resp,
		acceptedStatusCodes: []int{http.StatusAccepted},
		functionName:        "AddDocuments",
	}
	if err = i.client.executeRequest(req); err != nil {
		return nil, err
	}
	return resp, nil
}

func (i Index) AddDocuments(documentsPtr interface{}, primaryKey ...string) (resp *TaskInfo, err error) {
	return i.addDocuments(documentsPtr, contentTypeJSON, transformStringVariadicToMap(primaryKey...))
}

func (i Index) AddDocumentsInBatches(documentsPtr interface{}, batchSize int, primaryKey ...string) (resp []TaskInfo, err error) {
	return i.saveDocumentsInBatches(documentsPtr, batchSize, i.AddDocuments, primaryKey...)
}

func (i Index) AddDocumentsCsv(documents []byte, options *CsvDocumentsQuery) (resp *TaskInfo, err error) {
	// []byte avoids JSON conversion in Client.sendRequest()
	return i.addDocuments(documents, contentTypeCSV, transformCsvDocumentsQueryToMap(options))
}

func (i Index) AddDocumentsCsvFromReader(documents io.Reader, options *CsvDocumentsQuery) (resp *TaskInfo, err error) {
	// Using io.Reader would avoid JSON conversion in Client.sendRequest(), but
	// read content to memory anyway because of problems with streamed bodies
	data, err := io.ReadAll(documents)
	if err != nil {
		return nil, fmt.Errorf("could not read documents: %w", err)
	}
	return i.addDocuments(data, contentTypeCSV, transformCsvDocumentsQueryToMap(options))
}

func (i Index) AddDocumentsCsvInBatches(documents []byte, batchSize int, options *CsvDocumentsQuery) (resp []TaskInfo, err error) {
	// Reuse io.Reader implementation
	return i.AddDocumentsCsvFromReaderInBatches(bytes.NewReader(documents), batchSize, options)
}

func (i Index) AddDocumentsCsvFromReaderInBatches(documents io.Reader, batchSize int, options *CsvDocumentsQuery) (resp []TaskInfo, err error) {
	return i.saveDocumentsFromReaderInBatches(documents, batchSize, i.AddDocumentsCsv, options)
}

func (i Index) AddDocumentsNdjson(documents []byte, primaryKey ...string) (resp *TaskInfo, err error) {
	// []byte avoids JSON conversion in Client.sendRequest()
	return i.addDocuments([]byte(documents), contentTypeNDJSON, transformStringVariadicToMap(primaryKey...))
}

func (i Index) AddDocumentsNdjsonFromReader(documents io.Reader, primaryKey ...string) (resp *TaskInfo, err error) {
	// Using io.Reader would avoid JSON conversion in Client.sendRequest(), but
	// read content to memory anyway because of problems with streamed bodies
	data, err := io.ReadAll(documents)
	if err != nil {
		return nil, fmt.Errorf("could not read documents: %w", err)
	}
	return i.addDocuments(data, contentTypeNDJSON, transformStringVariadicToMap(primaryKey...))
}

func (i Index) AddDocumentsNdjsonInBatches(documents []byte, batchSize int, primaryKey ...string) (resp []TaskInfo, err error) {
	// Reuse io.Reader implementation
	return i.AddDocumentsNdjsonFromReaderInBatches(bytes.NewReader(documents), batchSize, primaryKey...)
}

func (i Index) AddDocumentsNdjsonFromReaderInBatches(documents io.Reader, batchSize int, primaryKey ...string) (resp []TaskInfo, err error) {
	// NDJSON files supposed to contain a valid JSON document in each line, so
	// it's safe to split by lines.
	// Lines are read and sent continuously to avoid reading all content into
	// memory. However, this means that only part of the documents might be
	// added successfully.

	sendNdjsonLines := func(lines []string) (*TaskInfo, error) {
		b := new(bytes.Buffer)
		for _, line := range lines {
			_, err := b.WriteString(line)
			if err != nil {
				return nil, fmt.Errorf("could not write NDJSON line: %w", err)
			}
			err = b.WriteByte('\n')
			if err != nil {
				return nil, fmt.Errorf("could not write NDJSON line: %w", err)
			}
		}

		resp, err := i.AddDocumentsNdjson(b.Bytes(), primaryKey...)
		if err != nil {
			return nil, err
		}
		return resp, nil
	}

	var (
		responses []TaskInfo
		lines     []string
	)

	scanner := bufio.NewScanner(documents)
	for scanner.Scan() {
		line := strings.TrimSpace(scanner.Text())

		// Skip empty lines (NDJSON might not allow this, but just to be sure)
		if line == "" {
			continue
		}

		lines = append(lines, line)
		// After reaching batchSize send NDJSON lines
		if len(lines) == batchSize {
			resp, err := sendNdjsonLines(lines)
			if err != nil {
				return nil, err
			}
			responses = append(responses, *resp)
			lines = nil
		}
	}
	if err := scanner.Err(); err != nil {
		return nil, fmt.Errorf("could not read NDJSON: %w", err)
	}

	// Send remaining records as the last batch if there is any
	if len(lines) > 0 {
		resp, err := sendNdjsonLines(lines)
		if err != nil {
			return nil, err
		}
		responses = append(responses, *resp)
	}

	return responses, nil
}

func (i *Index) updateDocuments(documentsPtr interface{}, contentType string, options map[string]string) (resp *TaskInfo, err error) {
	resp = &TaskInfo{}
	endpoint := ""
	if options == nil {
		endpoint = "/indexes/" + i.UID + "/documents"
	} else {
		for key, val := range options {
			if key == "primaryKey" {
				i.PrimaryKey = val
			}
		}
		endpoint = "/indexes/" + i.UID + "/documents?" + generateQueryForOptions(options)
	}
	req := internalRequest{
		endpoint:            endpoint,
		method:              http.MethodPut,
		contentType:         contentType,
		withRequest:         documentsPtr,
		withResponse:        resp,
		acceptedStatusCodes: []int{http.StatusAccepted},
		functionName:        "UpdateDocuments",
	}
	if err = i.client.executeRequest(req); err != nil {
		return nil, err
	}
	return resp, nil
}

func (i Index) UpdateDocuments(documentsPtr interface{}, primaryKey ...string) (resp *TaskInfo, err error) {
	return i.updateDocuments(documentsPtr, contentTypeJSON, transformStringVariadicToMap(primaryKey...))
}

func (i Index) UpdateDocumentsInBatches(documentsPtr interface{}, batchSize int, primaryKey ...string) (resp []TaskInfo, err error) {
	return i.saveDocumentsInBatches(documentsPtr, batchSize, i.UpdateDocuments, primaryKey...)
}

func (i Index) UpdateDocumentsCsv(documents []byte, options *CsvDocumentsQuery) (resp *TaskInfo, err error) {
	return i.updateDocuments(documents, contentTypeCSV, transformCsvDocumentsQueryToMap(options))
}

func (i Index) UpdateDocumentsCsvFromReader(documents io.Reader, options *CsvDocumentsQuery) (resp *TaskInfo, err error) {
	// Using io.Reader would avoid JSON conversion in Client.sendRequest(), but
	// read content to memory anyway because of problems with streamed bodies
	data, err := io.ReadAll(documents)
	if err != nil {
		return nil, fmt.Errorf("could not read documents: %w", err)
	}
	return i.updateDocuments(data, contentTypeCSV, transformCsvDocumentsQueryToMap(options))
}

func (i Index) UpdateDocumentsCsvInBatches(documents []byte, batchSize int, options *CsvDocumentsQuery) (resp []TaskInfo, err error) {
	// Reuse io.Reader implementation
	return i.UpdateDocumentsCsvFromReaderInBatches(bytes.NewReader(documents), batchSize, options)
}

func (i Index) UpdateDocumentsCsvFromReaderInBatches(documents io.Reader, batchSize int, options *CsvDocumentsQuery) (resp []TaskInfo, err error) {
	return i.saveDocumentsFromReaderInBatches(documents, batchSize, i.UpdateDocumentsCsv, options)
}

func (i Index) UpdateDocumentsNdjson(documents []byte, primaryKey ...string) (resp *TaskInfo, err error) {
	return i.updateDocuments(documents, contentTypeNDJSON, transformStringVariadicToMap(primaryKey...))
}

func (i Index) UpdateDocumentsNdjsonFromReader(documents io.Reader, primaryKey ...string) (resp *TaskInfo, err error) {
	// Using io.Reader would avoid JSON conversion in Client.sendRequest(), but
	// read content to memory anyway because of problems with streamed bodies
	data, err := io.ReadAll(documents)
	if err != nil {
		return nil, fmt.Errorf("could not read documents: %w", err)
	}
	return i.updateDocuments(data, contentTypeNDJSON, transformStringVariadicToMap(primaryKey...))
}

func (i Index) UpdateDocumentsNdjsonInBatches(documents []byte, batchsize int, primaryKey ...string) (resp []TaskInfo, err error) {
	return i.updateDocumentsNdjsonFromReaderInBatches(bytes.NewReader(documents), batchsize, primaryKey...)
}

func (i Index) updateDocumentsNdjsonFromReaderInBatches(documents io.Reader, batchSize int, primaryKey ...string) (resp []TaskInfo, err error) {
	// NDJSON files supposed to contain a valid JSON document in each line, so
	// it's safe to split by lines.
	// Lines are read and sent continuously to avoid reading all content into
	// memory. However, this means that only part of the documents might be
	// added successfully.

	sendNdjsonLines := func(lines []string) (*TaskInfo, error) {
		b := new(bytes.Buffer)
		for _, line := range lines {
			_, err := b.WriteString(line)
			if err != nil {
				return nil, fmt.Errorf("Could not write NDJSON line: %w", err)
			}
			err = b.WriteByte('\n')
			if err != nil {
				return nil, fmt.Errorf("Could not write NDJSON line: %w", err)
			}
		}

		resp, err := i.UpdateDocumentsNdjson(b.Bytes(), primaryKey...)
		if err != nil {
			return nil, err
		}
		return resp, nil
	}

	var (
		responses []TaskInfo
		lines     []string
	)

	scanner := bufio.NewScanner(documents)
	for scanner.Scan() {
		line := strings.TrimSpace(scanner.Text())

		// Skip empty lines (NDJSON might not allow this, but just to be sure)
		if line == "" {
			continue
		}

		lines = append(lines, line)
		// After reaching batchSize send NDJSON lines
		if len(lines) == batchSize {
			resp, err := sendNdjsonLines(lines)
			if err != nil {
				return nil, err
			}
			responses = append(responses, *resp)
			lines = nil
		}
	}
	if err := scanner.Err(); err != nil {
		return nil, fmt.Errorf("Could not read NDJSON: %w", err)
	}

	// Send remaining records as the last batch if there is any
	if len(lines) > 0 {
		resp, err := sendNdjsonLines(lines)
		if err != nil {
			return nil, err
		}
		responses = append(responses, *resp)
	}

	return responses, nil
}

func (i Index) DeleteDocument(identifier string) (resp *TaskInfo, err error) {
	resp = &TaskInfo{}
	req := internalRequest{
		endpoint:            "/indexes/" + i.UID + "/documents/" + identifier,
		method:              http.MethodDelete,
		withRequest:         nil,
		withResponse:        resp,
		acceptedStatusCodes: []int{http.StatusAccepted},
		functionName:        "DeleteDocument",
	}
	if err := i.client.executeRequest(req); err != nil {
		return nil, err
	}
	return resp, nil
}

func (i Index) DeleteDocuments(identifier []string) (resp *TaskInfo, err error) {
	resp = &TaskInfo{}
	req := internalRequest{
		endpoint:            "/indexes/" + i.UID + "/documents/delete-batch",
		method:              http.MethodPost,
		contentType:         contentTypeJSON,
		withRequest:         identifier,
		withResponse:        resp,
		acceptedStatusCodes: []int{http.StatusAccepted},
		functionName:        "DeleteDocuments",
	}
	if err := i.client.executeRequest(req); err != nil {
		return nil, err
	}
	return resp, nil
}

func (i Index) DeleteAllDocuments() (resp *TaskInfo, err error) {
	resp = &TaskInfo{}
	req := internalRequest{
		endpoint:            "/indexes/" + i.UID + "/documents",
		method:              http.MethodDelete,
		withRequest:         nil,
		withResponse:        resp,
		acceptedStatusCodes: []int{http.StatusAccepted},
		functionName:        "DeleteAllDocuments",
	}
	if err = i.client.executeRequest(req); err != nil {
		return nil, err
	}
	return resp, nil
}<|MERGE_RESOLUTION|>--- conflicted
+++ resolved
@@ -15,9 +15,8 @@
 	"strings"
 )
 
-<<<<<<< HEAD
 var NoLimit int64 = math.MinInt
-=======
+
 func transformStringVariadicToMap(primaryKey ...string) (options map[string]string) {
 	if primaryKey != nil {
 		return map[string]string{
@@ -154,7 +153,6 @@
 
 	return resp, nil
 }
->>>>>>> f4f9aa40
 
 func (i Index) GetDocument(identifier string, request *DocumentQuery, documentPtr interface{}) error {
 	req := internalRequest{
