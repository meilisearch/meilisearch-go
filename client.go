package meilisearch

import (
	"context"
	"fmt"
	"net/http"
	"strconv"
	"time"

	"github.com/golang-jwt/jwt"
	"github.com/valyala/fasthttp"
)

// ClientConfig configure the Client
type ClientConfig struct {

	// Host is the host of your Meilisearch database
	// Example: 'http://localhost:7700'
	Host string

	// APIKey is optional
	APIKey string

	// Timeout is optional
	Timeout time.Duration
}

type WaitParams struct {
	Context  context.Context
	Interval time.Duration
}

// ClientInterface is interface for all Meilisearch client
type ClientInterface interface {
	Index(uid string) *Index
	GetIndex(indexID string) (resp *Index, err error)
	GetRawIndex(uid string) (resp map[string]interface{}, err error)
	GetAllIndexes() (resp []*Index, err error)
	GetAllRawIndexes() (resp []map[string]interface{}, err error)
	CreateIndex(config *IndexConfig) (resp *Task, err error)
	DeleteIndex(uid string) (resp *Task, err error)
	CreateKey(request *Key) (resp *Key, err error)
	GetKey(identifier string) (resp *Key, err error)
	GetKeys() (resp *ResultKey, err error)
	UpdateKey(identifier string, request *Key) (resp *Key, err error)
	DeleteKey(identifier string) (resp bool, err error)
	GetAllStats() (resp *Stats, err error)
	CreateDump() (resp *Dump, err error)
	GetDumpStatus(dumpUID string) (resp *Dump, err error)
	Version() (*Version, error)
	GetVersion() (resp *Version, err error)
	Health() (*Health, error)
	IsHealthy() bool
	GetTask(taskID int64) (resp *Task, err error)
	GetTasks() (resp *ResultTask, err error)
<<<<<<< HEAD
	WaitForTask(task *Task, options ...waitParams) (*Task, error)
	GenerateTenantToken(searchRules map[string]interface{}, options *TenantTokenOptions) (resp string, err error)
=======
	WaitForTask(task *Task, options ...WaitParams) (*Task, error)
>>>>>>> 40b3c735
}

var _ ClientInterface = &Client{}

// NewFastHTTPCustomClient creates Meilisearch with custom fasthttp.Client
func NewFastHTTPCustomClient(config ClientConfig, client *fasthttp.Client) *Client {
	c := &Client{
		config:     config,
		httpClient: client,
	}
	return c
}

// NewClient creates Meilisearch with default fasthttp.Client
func NewClient(config ClientConfig) *Client {
	client := &fasthttp.Client{
		Name: "meilsearch-client",
	}
	c := &Client{
		config:     config,
		httpClient: client,
	}
	return c
}

func (c *Client) Version() (resp *Version, err error) {
	resp = &Version{}
	req := internalRequest{
		endpoint:            "/version",
		method:              http.MethodGet,
		withRequest:         nil,
		withResponse:        resp,
		acceptedStatusCodes: []int{http.StatusOK},
		functionName:        "Version",
	}
	if err := c.executeRequest(req); err != nil {
		return nil, err
	}
	return resp, nil
}

func (c *Client) GetVersion() (resp *Version, err error) {
	return c.Version()
}

func (c *Client) GetAllStats() (resp *Stats, err error) {
	resp = &Stats{}
	req := internalRequest{
		endpoint:            "/stats",
		method:              http.MethodGet,
		withRequest:         nil,
		withResponse:        resp,
		acceptedStatusCodes: []int{http.StatusOK},
		functionName:        "GetAllStats",
	}
	if err := c.executeRequest(req); err != nil {
		return nil, err
	}
	return resp, nil
}

func (c *Client) CreateKey(request *Key) (resp *Key, err error) {
	parsedRequest := convertKeyToParsedKey(*request)
	resp = &Key{}
	req := internalRequest{
		endpoint:            "/keys",
		method:              http.MethodPost,
		contentType:         contentTypeJSON,
		withRequest:         &parsedRequest,
		withResponse:        resp,
		acceptedStatusCodes: []int{http.StatusCreated},
		functionName:        "CreateKey",
	}
	if err := c.executeRequest(req); err != nil {
		return nil, err
	}
	return resp, nil
}

func (c *Client) GetKey(identifier string) (resp *Key, err error) {
	resp = &Key{}
	req := internalRequest{
		endpoint:            "/keys/" + identifier,
		method:              http.MethodGet,
		withRequest:         nil,
		withResponse:        resp,
		acceptedStatusCodes: []int{http.StatusOK},
		functionName:        "GetKey",
	}
	if err := c.executeRequest(req); err != nil {
		return nil, err
	}
	return resp, nil
}

func (c *Client) GetKeys() (resp *ResultKey, err error) {
	resp = &ResultKey{}
	req := internalRequest{
		endpoint:            "/keys",
		method:              http.MethodGet,
		withRequest:         nil,
		withResponse:        resp,
		acceptedStatusCodes: []int{http.StatusOK},
		functionName:        "GetKeys",
	}
	if err := c.executeRequest(req); err != nil {
		return nil, err
	}
	return resp, nil
}

func (c *Client) UpdateKey(identifier string, request *Key) (resp *Key, err error) {
	parsedRequest := convertKeyToParsedKey(*request)
	resp = &Key{}
	req := internalRequest{
		endpoint:            "/keys/" + identifier,
		method:              http.MethodPatch,
		contentType:         contentTypeJSON,
		withRequest:         &parsedRequest,
		withResponse:        resp,
		acceptedStatusCodes: []int{http.StatusOK},
		functionName:        "UpdateKey",
	}
	if err := c.executeRequest(req); err != nil {
		return nil, err
	}
	return resp, nil
}

func (c *Client) DeleteKey(identifier string) (resp bool, err error) {
	req := internalRequest{
		endpoint:            "/keys/" + identifier,
		method:              http.MethodDelete,
		withRequest:         nil,
		withResponse:        nil,
		acceptedStatusCodes: []int{http.StatusNoContent},
		functionName:        "DeleteKey",
	}
	if err := c.executeRequest(req); err != nil {
		return false, err
	}
	return true, nil
}

func (c *Client) Health() (resp *Health, err error) {
	resp = &Health{}
	req := internalRequest{
		endpoint:            "/health",
		method:              http.MethodGet,
		withRequest:         nil,
		withResponse:        resp,
		acceptedStatusCodes: []int{http.StatusOK},
		functionName:        "Health",
	}
	if err := c.executeRequest(req); err != nil {
		return nil, err
	}
	return resp, nil
}

func (c *Client) IsHealthy() bool {
	if _, err := c.Health(); err != nil {
		return false
	}
	return true
}

func (c *Client) CreateDump() (resp *Dump, err error) {
	resp = &Dump{}
	req := internalRequest{
		endpoint:            "/dumps",
		method:              http.MethodPost,
		contentType:         contentTypeJSON,
		withRequest:         nil,
		withResponse:        resp,
		acceptedStatusCodes: []int{http.StatusAccepted},
		functionName:        "CreateDump",
	}
	if err := c.executeRequest(req); err != nil {
		return nil, err
	}
	return resp, nil
}

func (c *Client) GetDumpStatus(dumpUID string) (resp *Dump, err error) {
	resp = &Dump{}
	req := internalRequest{
		endpoint:            "/dumps/" + dumpUID + "/status",
		method:              http.MethodGet,
		withRequest:         nil,
		withResponse:        resp,
		acceptedStatusCodes: []int{http.StatusOK},
		functionName:        "GetDumpStatus",
	}
	if err := c.executeRequest(req); err != nil {
		return nil, err
	}
	return resp, nil
}

func (c *Client) GetTask(taskID int64) (resp *Task, err error) {
	resp = &Task{}
	req := internalRequest{
		endpoint:            "/tasks/" + strconv.FormatInt(taskID, 10),
		method:              http.MethodGet,
		withRequest:         nil,
		withResponse:        resp,
		acceptedStatusCodes: []int{http.StatusOK},
		functionName:        "GetTask",
	}
	if err := c.executeRequest(req); err != nil {
		return nil, err
	}
	return resp, nil
}

func (c *Client) GetTasks() (resp *ResultTask, err error) {
	resp = &ResultTask{}
	req := internalRequest{
		endpoint:            "/tasks",
		method:              http.MethodGet,
		withRequest:         nil,
		withResponse:        &resp,
		acceptedStatusCodes: []int{http.StatusOK},
		functionName:        "GetTasks",
	}
	if err := c.executeRequest(req); err != nil {
		return nil, err
	}
	return resp, nil
}

// WaitForTask waits for a task to be processed
//
// The function will check by regular interval provided in parameter interval
// the TaskStatus.
// If no ctx and interval are provided WaitForTask will check each 50ms the
// status of a task.
func (c *Client) WaitForTask(task *Task, options ...WaitParams) (*Task, error) {
	if options == nil {
		ctx, cancelFunc := context.WithTimeout(context.Background(), time.Second*5)
		defer cancelFunc()
		options = []WaitParams{
			{
				Context:  ctx,
				Interval: time.Millisecond * 50,
			},
		}
	}
	for {
		if err := options[0].Context.Err(); err != nil {
			return nil, err
		}
		getTask, err := c.GetTask(task.UID)
		if err != nil {
			return nil, err
		}
		if getTask.Status != TaskStatusEnqueued && getTask.Status != TaskStatusProcessing {
			return getTask, nil
		}
		time.Sleep(options[0].Interval)
	}
}

// Generate a JWT token for the use of multitenancy
//
// SearchRules parameters is mandatory and should contains the rules to be enforced at search time for all or specific
// accessible indexes for the signing API Key.
// ExpiresAt options is a time.Time when the key will expire. Note that if an ExpiresAt value is included it should be in UTC time.
// ApiKey options is the API key parent of the token. If you leave it empty the client API Key will be used.
func (c *Client) GenerateTenantToken(SearchRules map[string]interface{}, Options *TenantTokenOptions) (resp string, err error) {
	// Validate the arguments
	if SearchRules == nil {
		return "", fmt.Errorf("GenerateTenantToken: The search rules added in the token generation must be of type array or object")
	}
	if (Options == nil || Options.APIKey == "") && c.config.APIKey == "" {
		return "", fmt.Errorf("GenerateTenantToken: The API key used for the token generation must exist and be a valid Meilisearch key")
	}
	if Options != nil && !Options.ExpiresAt.IsZero() && Options.ExpiresAt.Before(time.Now()) {
		return "", fmt.Errorf("GenerateTenantToken: When the expiresAt field in the token generation has a value, it must be a date set in the future")
	}

	var secret string
	if Options == nil || Options.APIKey == "" {
		secret = c.config.APIKey
	} else {
		secret = Options.APIKey
	}

	// For HMAC signing method, the key should be any []byte
	hmacSampleSecret := []byte(secret)

	// Create the claims
	claims := TenantTokenClaims{}
	if Options != nil && !Options.ExpiresAt.IsZero() {
		claims.StandardClaims = jwt.StandardClaims{
			ExpiresAt: Options.ExpiresAt.Unix(),
		}
	}
	claims.APIKeyPrefix = secret[:8]
	claims.SearchRules = SearchRules

	// Create a new token object, specifying signing method and the claims
	token := jwt.NewWithClaims(jwt.SigningMethodHS256, claims)

	// Sign and get the complete encoded token as a string using the secret
	tokenString, err := token.SignedString(hmacSampleSecret)

	return tokenString, err
}

// This function allows the user to create a Key with an ExpiresAt in time.Time
// and transform the Key structure into a KeyParsed structure to send the time format
// managed by Meilisearch
func convertKeyToParsedKey(key Key) (resp KeyParsed) {
	resp = KeyParsed{Description: key.Description, Actions: key.Actions, Indexes: key.Indexes}

	// Convert time.Time to *string to feat the exact ISO-8601
	// format of Meilisearch
	if !key.ExpiresAt.IsZero() {
		const Format = "2006-01-02T15:04:05"
		timeParsedToString := key.ExpiresAt.Format(Format)
		resp.ExpiresAt = &timeParsedToString
	}
	return resp
}<|MERGE_RESOLUTION|>--- conflicted
+++ resolved
@@ -53,12 +53,8 @@
 	IsHealthy() bool
 	GetTask(taskID int64) (resp *Task, err error)
 	GetTasks() (resp *ResultTask, err error)
-<<<<<<< HEAD
-	WaitForTask(task *Task, options ...waitParams) (*Task, error)
+	WaitForTask(task *Task, options ...WaitParams) (*Task, error)
 	GenerateTenantToken(searchRules map[string]interface{}, options *TenantTokenOptions) (resp string, err error)
-=======
-	WaitForTask(task *Task, options ...WaitParams) (*Task, error)
->>>>>>> 40b3c735
 }
 
 var _ ClientInterface = &Client{}
