package meilisearch

import (
	"context"
	"fmt"
	"net/http"
	"regexp"
	"strconv"
	"strings"
	"time"

	"github.com/golang-jwt/jwt"
	"github.com/valyala/fasthttp"
)

// ClientConfig configure the Client
type ClientConfig struct {

	// Host is the host of your Meilisearch database
	// Example: 'http://localhost:7700'
	Host string

	// APIKey is optional
	APIKey string

	// Timeout is optional
	Timeout time.Duration
}

type WaitParams struct {
	Context  context.Context
	Interval time.Duration
}

// ClientInterface is interface for all Meilisearch client
type ClientInterface interface {
	Index(uid string) *Index
	GetIndex(indexID string) (resp *Index, err error)
	GetRawIndex(uid string) (resp map[string]interface{}, err error)
	GetAllIndexes(param *IndexesQuery) (resp *IndexesResults, err error)
	GetAllRawIndexes(param *IndexesQuery) (resp map[string]interface{}, err error)
	CreateIndex(config *IndexConfig) (resp *Task, err error)
	DeleteIndex(uid string) (resp *Task, err error)
	CreateKey(request *Key) (resp *Key, err error)
	GetKey(identifier string) (resp *Key, err error)
	GetKeys(param *KeysQuery) (resp *KeysResults, err error)
	UpdateKey(keyOrUID string, request *Key) (resp *Key, err error)
	DeleteKey(keyOrUID string) (resp bool, err error)
	GetAllStats() (resp *Stats, err error)
	CreateDump() (resp *Task, err error)
	Version() (*Version, error)
	GetVersion() (resp *Version, err error)
	Health() (*Health, error)
	IsHealthy() bool
<<<<<<< HEAD
	GetTask(taskUID int64) (resp *Task, err error)
	GetTasks(param *TasksQuery) (resp *TaskResult, err error)
	WaitForTask(taskUID int64, options ...WaitParams) (*Task, error)
	GenerateTenantToken(searchRules map[string]interface{}, options *TenantTokenOptions) (resp string, err error)
=======
	GetTask(taskID int64) (resp *Task, err error)
	GetTasks() (resp *ResultTask, err error)
	WaitForTask(task *Task, options ...WaitParams) (*Task, error)
	GenerateTenantToken(APIKeyUID string, searchRules map[string]interface{}, options *TenantTokenOptions) (resp string, err error)
>>>>>>> e2d31969
}

var _ ClientInterface = &Client{}

// NewFastHTTPCustomClient creates Meilisearch with custom fasthttp.Client
func NewFastHTTPCustomClient(config ClientConfig, client *fasthttp.Client) *Client {
	c := &Client{
		config:     config,
		httpClient: client,
	}
	return c
}

// NewClient creates Meilisearch with default fasthttp.Client
func NewClient(config ClientConfig) *Client {
	client := &fasthttp.Client{
		Name: "meilisearch-client",
		// Reuse the most recently-used idle connection.
		ConnPoolStrategy: fasthttp.LIFO,
	}
	c := &Client{
		config:     config,
		httpClient: client,
	}
	return c
}

func (c *Client) Version() (resp *Version, err error) {
	resp = &Version{}
	req := internalRequest{
		endpoint:            "/version",
		method:              http.MethodGet,
		withRequest:         nil,
		withResponse:        resp,
		acceptedStatusCodes: []int{http.StatusOK},
		functionName:        "Version",
	}
	if err := c.executeRequest(req); err != nil {
		return nil, err
	}
	return resp, nil
}

func (c *Client) GetVersion() (resp *Version, err error) {
	return c.Version()
}

func (c *Client) GetAllStats() (resp *Stats, err error) {
	resp = &Stats{}
	req := internalRequest{
		endpoint:            "/stats",
		method:              http.MethodGet,
		withRequest:         nil,
		withResponse:        resp,
		acceptedStatusCodes: []int{http.StatusOK},
		functionName:        "GetAllStats",
	}
	if err := c.executeRequest(req); err != nil {
		return nil, err
	}
	return resp, nil
}

func (c *Client) CreateKey(request *Key) (resp *Key, err error) {
	parsedRequest := convertKeyToParsedKey(*request)
	resp = &Key{}
	req := internalRequest{
		endpoint:            "/keys",
		method:              http.MethodPost,
		contentType:         contentTypeJSON,
		withRequest:         &parsedRequest,
		withResponse:        resp,
		acceptedStatusCodes: []int{http.StatusCreated},
		functionName:        "CreateKey",
	}
	if err := c.executeRequest(req); err != nil {
		return nil, err
	}
	return resp, nil
}

func (c *Client) GetKey(identifier string) (resp *Key, err error) {
	resp = &Key{}
	req := internalRequest{
		endpoint:            "/keys/" + identifier,
		method:              http.MethodGet,
		withRequest:         nil,
		withResponse:        resp,
		acceptedStatusCodes: []int{http.StatusOK},
		functionName:        "GetKey",
	}
	if err := c.executeRequest(req); err != nil {
		return nil, err
	}
	return resp, nil
}

func (c *Client) GetKeys(param *KeysQuery) (resp *KeysResults, err error) {
	resp = &KeysResults{}
	req := internalRequest{
		endpoint:            "/keys",
		method:              http.MethodGet,
		withRequest:         nil,
		withResponse:        resp,
		withQueryParams:     map[string]string{},
		acceptedStatusCodes: []int{http.StatusOK},
		functionName:        "GetKeys",
	}
	if param != nil && param.Limit != 0 {
		req.withQueryParams["limit"] = strconv.FormatInt(param.Limit, 10)
	}
	if param != nil && param.Offset != 0 {
		req.withQueryParams["offset"] = strconv.FormatInt(param.Offset, 10)
	}
	if err := c.executeRequest(req); err != nil {
		return nil, err
	}
	return resp, nil
}

func (c *Client) UpdateKey(keyOrUID string, request *Key) (resp *Key, err error) {
	parsedRequest := KeyUpdate{Name: request.Name, Description: request.Description}
	resp = &Key{}
	req := internalRequest{
		endpoint:            "/keys/" + keyOrUID,
		method:              http.MethodPatch,
		contentType:         contentTypeJSON,
		withRequest:         &parsedRequest,
		withResponse:        resp,
		acceptedStatusCodes: []int{http.StatusOK},
		functionName:        "UpdateKey",
	}
	if err := c.executeRequest(req); err != nil {
		return nil, err
	}
	return resp, nil
}

func (c *Client) DeleteKey(keyOrUID string) (resp bool, err error) {
	req := internalRequest{
		endpoint:            "/keys/" + keyOrUID,
		method:              http.MethodDelete,
		withRequest:         nil,
		withResponse:        nil,
		acceptedStatusCodes: []int{http.StatusNoContent},
		functionName:        "DeleteKey",
	}
	if err := c.executeRequest(req); err != nil {
		return false, err
	}
	return true, nil
}

func (c *Client) Health() (resp *Health, err error) {
	resp = &Health{}
	req := internalRequest{
		endpoint:            "/health",
		method:              http.MethodGet,
		withRequest:         nil,
		withResponse:        resp,
		acceptedStatusCodes: []int{http.StatusOK},
		functionName:        "Health",
	}
	if err := c.executeRequest(req); err != nil {
		return nil, err
	}
	return resp, nil
}

func (c *Client) IsHealthy() bool {
	if _, err := c.Health(); err != nil {
		return false
	}
	return true
}

func (c *Client) CreateDump() (resp *Task, err error) {
	resp = &Task{}
	req := internalRequest{
		endpoint:            "/dumps",
		method:              http.MethodPost,
		contentType:         contentTypeJSON,
		withRequest:         nil,
		withResponse:        resp,
		acceptedStatusCodes: []int{http.StatusAccepted},
		functionName:        "CreateDump",
	}
	if err := c.executeRequest(req); err != nil {
		return nil, err
	}
	return resp, nil
}

func (c *Client) GetDumpStatus(dumpUID string) (resp *Dump, err error) {
	resp = &Dump{}
	req := internalRequest{
		endpoint:            "/dumps/" + dumpUID + "/status",
		method:              http.MethodGet,
		withRequest:         nil,
		withResponse:        resp,
		acceptedStatusCodes: []int{http.StatusOK},
		functionName:        "GetDumpStatus",
	}
	if err := c.executeRequest(req); err != nil {
		return nil, err
	}
	return resp, nil
}

func (c *Client) GetTask(taskUID int64) (resp *Task, err error) {
	resp = &Task{}
	req := internalRequest{
		endpoint:            "/tasks/" + strconv.FormatInt(taskUID, 10),
		method:              http.MethodGet,
		withRequest:         nil,
		withResponse:        resp,
		acceptedStatusCodes: []int{http.StatusOK},
		functionName:        "GetTask",
	}
	if err := c.executeRequest(req); err != nil {
		return nil, err
	}
	return resp, nil
}

func (c *Client) GetTasks(param *TasksQuery) (resp *TaskResult, err error) {
	resp = &TaskResult{}
	req := internalRequest{
		endpoint:            "/tasks",
		method:              http.MethodGet,
		withRequest:         nil,
		withResponse:        &resp,
		withQueryParams:     map[string]string{},
		acceptedStatusCodes: []int{http.StatusOK},
		functionName:        "GetTasks",
	}
	if param != nil && param.Limit != 0 {
		req.withQueryParams["limit"] = strconv.FormatInt(param.Limit, 10)
	}
	if param != nil && param.From != 0 {
		req.withQueryParams["from"] = strconv.FormatInt(param.From, 10)
	}
	if param != nil && param.Status != "" {
		req.withQueryParams["status"] = param.Status
	}
	if param != nil && param.Type != "" {
		req.withQueryParams["type"] = param.Type
	}
	if param != nil && len(param.IndexUID) != 0 {
		req.withQueryParams["indexUid"] = strings.Join(param.IndexUID, ",")
	}
	if err := c.executeRequest(req); err != nil {
		return nil, err
	}
	return resp, nil
}

// WaitForTask waits for a task to be processed
//
// The function will check by regular interval provided in parameter interval
// the TaskStatus.
// If no ctx and interval are provided WaitForTask will check each 50ms the
// status of a task.
func (c *Client) WaitForTask(taskUID int64, options ...WaitParams) (*Task, error) {
	if options == nil {
		ctx, cancelFunc := context.WithTimeout(context.Background(), time.Second*5)
		defer cancelFunc()
		options = []WaitParams{
			{
				Context:  ctx,
				Interval: time.Millisecond * 50,
			},
		}
	}
	for {
		if err := options[0].Context.Err(); err != nil {
			return nil, err
		}
		getTask, err := c.GetTask(taskUID)
		if err != nil {
			return nil, err
		}
		if getTask.Status != TaskStatusEnqueued && getTask.Status != TaskStatusProcessing {
			return getTask, nil
		}
		time.Sleep(options[0].Interval)
	}
}

// Generate a JWT token for the use of multitenancy
//
// SearchRules parameters is mandatory and should contains the rules to be enforced at search time for all or specific
// accessible indexes for the signing API Key.
// ExpiresAt options is a time.Time when the key will expire. Note that if an ExpiresAt value is included it should be in UTC time.
// ApiKey options is the API key parent of the token. If you leave it empty the client API Key will be used.
func (c *Client) GenerateTenantToken(APIKeyUID string, SearchRules map[string]interface{}, Options *TenantTokenOptions) (resp string, err error) {
	// Validate the arguments
	if SearchRules == nil {
		return "", fmt.Errorf("GenerateTenantToken: The search rules added in the token generation must be of type array or object")
	}
	if (Options == nil || Options.APIKey == "") && c.config.APIKey == "" {
		return "", fmt.Errorf("GenerateTenantToken: The API key used for the token generation must exist and be a valid Meilisearch key")
	}
	if APIKeyUID == "" || !IsValidUUID(APIKeyUID) {
		return "", fmt.Errorf("GenerateTenantToken: The uid used for the token generation must exist and comply to uuid4 format")
	}
	if Options != nil && !Options.ExpiresAt.IsZero() && Options.ExpiresAt.Before(time.Now()) {
		return "", fmt.Errorf("GenerateTenantToken: When the expiresAt field in the token generation has a value, it must be a date set in the future")
	}

	var secret string
	if Options == nil || Options.APIKey == "" {
		secret = c.config.APIKey
	} else {
		secret = Options.APIKey
	}

	// For HMAC signing method, the key should be any []byte
	hmacSampleSecret := []byte(secret)

	// Create the claims
	claims := TenantTokenClaims{}
	if Options != nil && !Options.ExpiresAt.IsZero() {
		claims.StandardClaims = jwt.StandardClaims{
			ExpiresAt: Options.ExpiresAt.Unix(),
		}
	}
	claims.APIKeyUID = APIKeyUID
	claims.SearchRules = SearchRules

	// Create a new token object, specifying signing method and the claims
	token := jwt.NewWithClaims(jwt.SigningMethodHS256, claims)

	// Sign and get the complete encoded token as a string using the secret
	tokenString, err := token.SignedString(hmacSampleSecret)

	return tokenString, err
}

// This function allows the user to create a Key with an ExpiresAt in time.Time
// and transform the Key structure into a KeyParsed structure to send the time format
// managed by Meilisearch
func convertKeyToParsedKey(key Key) (resp KeyParsed) {
	resp = KeyParsed{Description: key.Description, Actions: key.Actions, Indexes: key.Indexes}

	// Convert time.Time to *string to feat the exact ISO-8601
	// format of Meilisearch
	if !key.ExpiresAt.IsZero() {
		const Format = "2006-01-02T15:04:05"
		timeParsedToString := key.ExpiresAt.Format(Format)
		resp.ExpiresAt = &timeParsedToString
	}
	return resp
}

func IsValidUUID(uuid string) bool {
	r := regexp.MustCompile("^[a-fA-F0-9]{8}-[a-fA-F0-9]{4}-4[a-fA-F0-9]{3}-[8|9|aA|bB][a-fA-F0-9]{3}-[a-fA-F0-9]{12}$")
	return r.MatchString(uuid)
}<|MERGE_RESOLUTION|>--- conflicted
+++ resolved
@@ -52,17 +52,10 @@
 	GetVersion() (resp *Version, err error)
 	Health() (*Health, error)
 	IsHealthy() bool
-<<<<<<< HEAD
 	GetTask(taskUID int64) (resp *Task, err error)
 	GetTasks(param *TasksQuery) (resp *TaskResult, err error)
 	WaitForTask(taskUID int64, options ...WaitParams) (*Task, error)
-	GenerateTenantToken(searchRules map[string]interface{}, options *TenantTokenOptions) (resp string, err error)
-=======
-	GetTask(taskID int64) (resp *Task, err error)
-	GetTasks() (resp *ResultTask, err error)
-	WaitForTask(task *Task, options ...WaitParams) (*Task, error)
-	GenerateTenantToken(APIKeyUID string, searchRules map[string]interface{}, options *TenantTokenOptions) (resp string, err error)
->>>>>>> e2d31969
+  GenerateTenantToken(APIKeyUID string, searchRules map[string]interface{}, options *TenantTokenOptions) (resp string, err error)
 }
 
 var _ ClientInterface = &Client{}
