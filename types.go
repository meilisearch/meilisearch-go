package meilisearch

import (
	"time"

	"github.com/golang-jwt/jwt/v4"
	"github.com/valyala/fasthttp"
)

//
// Internal types to Meilisearch
//

// Client is a structure that give you the power for interacting with an high-level api with Meilisearch.
type Client struct {
	config     ClientConfig
	httpClient *fasthttp.Client
}

// Index is the type that represent an index in Meilisearch
type Index struct {
	UID        string    `json:"uid"`
	CreatedAt  time.Time `json:"createdAt"`
	UpdatedAt  time.Time `json:"updatedAt"`
	PrimaryKey string    `json:"primaryKey,omitempty"`
	client     *Client
}

// Return of multiple indexes is wrap in a IndexesResults
type IndexesResults struct {
	Results []Index `json:"results"`
	Offset  int64   `json:"offset"`
	Limit   int64   `json:"limit"`
	Total   int64   `json:"total"`
}

type IndexesQuery struct {
	Limit  int64
	Offset int64
}

// Settings is the type that represents the settings in Meilisearch
type Settings struct {
	RankingRules         []string            `json:"rankingRules,omitempty"`
	DistinctAttribute    *string             `json:"distinctAttribute,omitempty"`
	SearchableAttributes []string            `json:"searchableAttributes,omitempty"`
	DisplayedAttributes  []string            `json:"displayedAttributes,omitempty"`
	StopWords            []string            `json:"stopWords,omitempty"`
	Synonyms             map[string][]string `json:"synonyms,omitempty"`
	FilterableAttributes []string            `json:"filterableAttributes,omitempty"`
	SortableAttributes   []string            `json:"sortableAttributes,omitempty"`
	TypoTolerance        *TypoTolerance      `json:"typoTolerance,omitempty"`
	Pagination           *Pagination         `json:"pagination,omitempty"`
	Faceting             *Faceting           `json:"faceting,omitempty"`
}

// TypoTolerance is the type that represents the typo tolerance setting in Meilisearch
type TypoTolerance struct {
	Enabled             bool                `json:"enabled,omitempty"`
	MinWordSizeForTypos MinWordSizeForTypos `json:"minWordSizeForTypos,omitempty"`
	DisableOnWords      []string            `json:"disableOnWords,omitempty"`
	DisableOnAttributes []string            `json:"disableOnAttributes,omitempty"`
}

// MinWordSizeForTypos is the type that represents the minWordSizeForTypos setting in the typo tolerance setting in Meilisearch
type MinWordSizeForTypos struct {
	OneTypo  int64 `json:"oneTypo,omitempty"`
	TwoTypos int64 `json:"twoTypos,omitempty"`
}

// Pagination is the type that represents the pagination setting in Meilisearch
type Pagination struct {
	MaxTotalHits int64 `json:"maxTotalHits"`
}

// Faceting is the type that represents the faceting setting in Meilisearch
type Faceting struct {
	MaxValuesPerFacet int64 `json:"maxValuesPerFacet"`
}

// Version is the type that represents the versions in Meilisearch
type Version struct {
	CommitSha  string `json:"commitSha"`
	CommitDate string `json:"commitDate"`
	PkgVersion string `json:"pkgVersion"`
}

// StatsIndex is the type that represent the stats of an index in Meilisearch
type StatsIndex struct {
	NumberOfDocuments int64            `json:"numberOfDocuments"`
	IsIndexing        bool             `json:"isIndexing"`
	FieldDistribution map[string]int64 `json:"fieldDistribution"`
}

// Stats is the type that represent all stats
type Stats struct {
	DatabaseSize int64                 `json:"databaseSize"`
	LastUpdate   time.Time             `json:"lastUpdate"`
	Indexes      map[string]StatsIndex `json:"indexes"`
}

// TaskStatus is the status of a task.
type TaskStatus string

const (
	// TaskStatusUnknown is the default TaskStatus, should not exist
	TaskStatusUnknown TaskStatus = "unknown"
	// TaskStatusEnqueued the task request has been received and will be processed soon
	TaskStatusEnqueued TaskStatus = "enqueued"
	// TaskStatusProcessing the task is being processed
	TaskStatusProcessing TaskStatus = "processing"
	// TaskStatusSucceeded the task has been successfully processed
	TaskStatusSucceeded TaskStatus = "succeeded"
	// TaskStatusFailed a failure occurred when processing the task, no changes were made to the database
	TaskStatusFailed TaskStatus = "failed"
)

// Task indicates information about a task resource
//
// Documentation: https://www.meilisearch.com/docs/learn/advanced/asynchronous_operations
type Task struct {
	Status     TaskStatus          `json:"status"`
	UID        int64               `json:"uid,omitempty"`
	TaskUID    int64               `json:"taskUid,omitempty"`
	IndexUID   string              `json:"indexUid"`
	Type       string              `json:"type"`
	Error      meilisearchApiError `json:"error,omitempty"`
	Duration   string              `json:"duration,omitempty"`
	EnqueuedAt time.Time           `json:"enqueuedAt"`
	StartedAt  time.Time           `json:"startedAt,omitempty"`
	FinishedAt time.Time           `json:"finishedAt,omitempty"`
	Details    Details             `json:"details,omitempty"`
	CanceledBy int64               `json:"canceledBy,omitempty"`
}

// TaskInfo indicates information regarding a task returned by an asynchronous method
//
// Documentation: https://www.meilisearch.com/docs/reference/api/tasks#tasks
type TaskInfo struct {
	Status     TaskStatus `json:"status"`
	TaskUID    int64      `json:"taskUid"`
	IndexUID   string     `json:"indexUid"`
	Type       string     `json:"type"`
	EnqueuedAt time.Time  `json:"enqueuedAt"`
}

// TasksQuery is a list of filter available to send as query parameters
type TasksQuery struct {
	UIDS             []int64
	Limit            int64
	From             int64
	IndexUIDS        []string
	Statuses         []string
	Types            []string
	CanceledBy       []int64
	BeforeEnqueuedAt time.Time
	AfterEnqueuedAt  time.Time
	BeforeStartedAt  time.Time
	AfterStartedAt   time.Time
	BeforeFinishedAt time.Time
	AfterFinishedAt  time.Time
}

// CancelTasksQuery is a list of filter available to send as query parameters
type CancelTasksQuery struct {
	UIDS             []int64
	IndexUIDS        []string
	Statuses         []string
	Types            []string
	BeforeEnqueuedAt time.Time
	AfterEnqueuedAt  time.Time
	BeforeStartedAt  time.Time
	AfterStartedAt   time.Time
}

// DeleteTasksQuery is a list of filter available to send as query parameters
type DeleteTasksQuery struct {
	UIDS             []int64
	IndexUIDS        []string
	Statuses         []string
	Types            []string
	CanceledBy       []int64
	BeforeEnqueuedAt time.Time
	AfterEnqueuedAt  time.Time
	BeforeStartedAt  time.Time
	AfterStartedAt   time.Time
	BeforeFinishedAt time.Time
	AfterFinishedAt  time.Time
}

type Details struct {
	ReceivedDocuments    int64               `json:"receivedDocuments,omitempty"`
	IndexedDocuments     int64               `json:"indexedDocuments,omitempty"`
	DeletedDocuments     int64               `json:"deletedDocuments,omitempty"`
	PrimaryKey           string              `json:"primaryKey,omitempty"`
	ProvidedIds          int64               `json:"providedIds,omitempty"`
	RankingRules         []string            `json:"rankingRules,omitempty"`
	DistinctAttribute    *string             `json:"distinctAttribute,omitempty"`
	SearchableAttributes []string            `json:"searchableAttributes,omitempty"`
	DisplayedAttributes  []string            `json:"displayedAttributes,omitempty"`
	StopWords            []string            `json:"stopWords,omitempty"`
	Synonyms             map[string][]string `json:"synonyms,omitempty"`
	FilterableAttributes []string            `json:"filterableAttributes,omitempty"`
	SortableAttributes   []string            `json:"sortableAttributes,omitempty"`
	TypoTolerance        *TypoTolerance      `json:"typoTolerance,omitempty"`
	Pagination           *Pagination         `json:"pagination,omitempty"`
	Faceting             *Faceting           `json:"faceting,omitempty"`
	MatchedTasks         int64               `json:"matchedTasks,omitempty"`
	CanceledTasks        int64               `json:"canceledTasks,omitempty"`
	DeletedTasks         int64               `json:"deletedTasks,omitempty"`
	OriginalFilter       string              `json:"originalFilter,omitempty"`
	Swaps                []SwapIndexesParams `json:"swaps,omitempty"`
}

// Return of multiple tasks is wrap in a TaskResult
type TaskResult struct {
	Results []Task `json:"results"`
	Limit   int64  `json:"limit"`
	From    int64  `json:"from"`
	Next    int64  `json:"next"`
}

// Keys allow the user to connect to the Meilisearch instance
//
// Documentation: https://www.meilisearch.com/docs/learn/security/master_api_keys#protecting-a-meilisearch-instance
type Key struct {
	Name        string    `json:"name"`
	Description string    `json:"description"`
	Key         string    `json:"key,omitempty"`
	UID         string    `json:"uid,omitempty"`
	Actions     []string  `json:"actions,omitempty"`
	Indexes     []string  `json:"indexes,omitempty"`
	CreatedAt   time.Time `json:"createdAt,omitempty"`
	UpdatedAt   time.Time `json:"updatedAt,omitempty"`
	ExpiresAt   time.Time `json:"expiresAt"`
}

// This structure is used to send the exact ISO-8601 time format managed by Meilisearch
type KeyParsed struct {
	Name        string   `json:"name"`
	Description string   `json:"description"`
	UID         string   `json:"uid,omitempty"`
	Actions     []string `json:"actions,omitempty"`
	Indexes     []string `json:"indexes,omitempty"`
	ExpiresAt   *string  `json:"expiresAt"`
}

// This structure is used to update a Key
type KeyUpdate struct {
	Name        string `json:"name,omitempty"`
	Description string `json:"description,omitempty"`
}

// Return of multiple keys is wrap in a KeysResults
type KeysResults struct {
	Results []Key `json:"results"`
	Offset  int64 `json:"offset"`
	Limit   int64 `json:"limit"`
	Total   int64 `json:"total"`
}

type KeysQuery struct {
	Limit  int64
	Offset int64
}

// Information to create a tenant token
//
// ExpiresAt is a time.Time when the key will expire.
// Note that if an ExpiresAt value is included it should be in UTC time.
// ApiKey is the API key parent of the token.
type TenantTokenOptions struct {
	APIKey    string
	ExpiresAt time.Time
}

// Custom Claims structure to create a Tenant Token
type TenantTokenClaims struct {
	APIKeyUID   string      `json:"apiKeyUid"`
	SearchRules interface{} `json:"searchRules"`
	jwt.RegisteredClaims
}

//
// Request/Response
//

// CreateIndexRequest is the request body for create index method
type CreateIndexRequest struct {
	UID        string `json:"uid,omitempty"`
	PrimaryKey string `json:"primaryKey,omitempty"`
}

// SearchRequest is the request url param needed for a search query.
// This struct will be converted to url param before sent.
//
// Documentation: https://www.meilisearch.com/docs/reference/api/search#search-parameters
type SearchRequest struct {
	Offset                int64
	Limit                 int64
	AttributesToRetrieve  []string
	AttributesToSearchOn  []string
	AttributesToCrop      []string
	CropLength            int64
	CropMarker            string
	AttributesToHighlight []string
	HighlightPreTag       string
	HighlightPostTag      string
	MatchingStrategy      string
	Filter                interface{}
	ShowMatchesPosition   bool
	Facets                []string
	PlaceholderSearch     bool
	Sort                  []string
	HitsPerPage           int64
	Page                  int64
	IndexUID              string
	Query                 string
}

type MultiSearchRequest struct {
	Queries []SearchRequest `json:"queries"`
}

// SearchResponse is the response body for search method
type SearchResponse struct {
	Hits               []interface{} `json:"hits"`
	EstimatedTotalHits int64         `json:"estimatedTotalHits,omitempty"`
	Offset             int64         `json:"offset,omitempty"`
	Limit              int64         `json:"limit,omitempty"`
	ProcessingTimeMs   int64         `json:"processingTimeMs"`
	Query              string        `json:"query"`
	FacetDistribution  interface{}   `json:"facetDistribution,omitempty"`
	TotalHits          int64         `json:"totalHits,omitempty"`
	HitsPerPage        int64         `json:"hitsPerPage,omitempty"`
	Page               int64         `json:"page,omitempty"`
	TotalPages         int64         `json:"totalPages,omitempty"`
	FacetStats         interface{}   `json:"facetStats,omitempty"`
	IndexUID           string        `json:"indexUid,omitempty"`
}

type MultiSearchResponse struct {
	Results []SearchResponse `json:"results"`
}

// DocumentQuery is the request body get one documents method
type DocumentQuery struct {
	Fields []string `json:"fields,omitempty"`
}

// DocumentsQuery is the request body for list documents method
type DocumentsQuery struct {
<<<<<<< HEAD
	Offset int64    `json:"offset,omitempty"`
	// Limit sets the numbers of returned documents from the
	// search queries. The limit can be zero for explicitly
	// return nothing. For retrieving all 
	// returned documents, use NoLimit. 
	Limit  int64   `json:"limit,omitempty"`
	Fields []string `json:"fields,omitempty"`
=======
	Offset int64       `json:"offset,omitempty"`
	Limit  int64       `json:"limit,omitempty"`
	Fields []string    `json:"fields,omitempty"`
	Filter interface{} `json:"filter,omitempty"`
>>>>>>> ed8468b0
}

type CsvDocumentsQuery struct {
	PrimaryKey   string `json:"primaryKey,omitempty"`
	CsvDelimiter string `json:"csvDelimiter,omitempty"`
}

type DocumentsResult struct {
	Results []map[string]interface{} `json:"results"`
	Limit   int64                    `json:"limit"`
	Offset  int64                    `json:"offset"`
	Total   int64                    `json:"total"`
}

type SwapIndexesParams struct {
	Indexes []string `json:"indexes"`
}

// RawType is an alias for raw byte[]
type RawType []byte

// Health is the request body for set Meilisearch health
type Health struct {
	Status string `json:"status"`
}

// UpdateIndexRequest is the request body for update Index primary key
type UpdateIndexRequest struct {
	PrimaryKey string `json:"primaryKey"`
}

// Unknown is unknown json type
type Unknown map[string]interface{}

// UnmarshalJSON supports json.Unmarshaler interface
func (b *RawType) UnmarshalJSON(data []byte) error {
	*b = data
	return nil
}

// MarshalJSON supports json.Marshaler interface
func (b RawType) MarshalJSON() ([]byte, error) {
	return b, nil
}<|MERGE_RESOLUTION|>--- conflicted
+++ resolved
@@ -350,20 +350,14 @@
 
 // DocumentsQuery is the request body for list documents method
 type DocumentsQuery struct {
-<<<<<<< HEAD
-	Offset int64    `json:"offset,omitempty"`
+	Offset int64       `json:"offset,omitempty"`
+	Limit  int64       `json:"limit,omitempty"`
 	// Limit sets the numbers of returned documents from the
 	// search queries. The limit can be zero for explicitly
 	// return nothing. For retrieving all 
 	// returned documents, use NoLimit. 
-	Limit  int64   `json:"limit,omitempty"`
-	Fields []string `json:"fields,omitempty"`
-=======
-	Offset int64       `json:"offset,omitempty"`
-	Limit  int64       `json:"limit,omitempty"`
 	Fields []string    `json:"fields,omitempty"`
 	Filter interface{} `json:"filter,omitempty"`
->>>>>>> ed8468b0
 }
 
 type CsvDocumentsQuery struct {
